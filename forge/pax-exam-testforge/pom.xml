<project xmlns="http://maven.apache.org/POM/4.0.0" xmlns:xsi="http://www.w3.org/2001/XMLSchema-instance" xsi:schemaLocation="http://maven.apache.org/POM/4.0.0 http://maven.apache.org/maven-v4_0_0.xsd">

    <modelVersion>4.0.0</modelVersion>

    <parent>
        <groupId>org.ops4j.pax</groupId>
        <artifactId>exam</artifactId>
<<<<<<< HEAD
        <version>2.0.1-SNAPSHOT</version>
=======
        <version>2.1.0-SNAPSHOT</version>
>>>>>>> 58c9e3cf
        <relativePath>../../pom/pom.xml</relativePath>
    </parent>

    <groupId>org.ops4j.pax.exam</groupId>
    <artifactId>pax-exam-testforge</artifactId>
<<<<<<< HEAD
    <version>2.0.1-SNAPSHOT</version>
=======
    <version>2.1.0-SNAPSHOT</version>
>>>>>>> 58c9e3cf
    <packaging>jar</packaging>

    <name>OPS4J Pax Exam - TestForge Collection</name>

    <description>Pax Exam TestForge: Collection of prebuild tests.</description>

    <dependencies>
        <dependency>
            <groupId>org.ops4j.pax.exam</groupId>
            <artifactId>pax-exam</artifactId>
            <version>${project.version}</version>
        </dependency>
        <dependency>
            <groupId>org.osgi</groupId>
            <artifactId>org.osgi.core</artifactId>
        </dependency>

        <dependency>
            <groupId>org.osgi</groupId>
            <artifactId>org.osgi.compendium</artifactId>
            <version>4.2.0</version>
        </dependency>
        
    </dependencies>

</project><|MERGE_RESOLUTION|>--- conflicted
+++ resolved
@@ -5,21 +5,13 @@
     <parent>
         <groupId>org.ops4j.pax</groupId>
         <artifactId>exam</artifactId>
-<<<<<<< HEAD
-        <version>2.0.1-SNAPSHOT</version>
-=======
         <version>2.1.0-SNAPSHOT</version>
->>>>>>> 58c9e3cf
         <relativePath>../../pom/pom.xml</relativePath>
     </parent>
 
     <groupId>org.ops4j.pax.exam</groupId>
     <artifactId>pax-exam-testforge</artifactId>
-<<<<<<< HEAD
-    <version>2.0.1-SNAPSHOT</version>
-=======
     <version>2.1.0-SNAPSHOT</version>
->>>>>>> 58c9e3cf
     <packaging>jar</packaging>
 
     <name>OPS4J Pax Exam - TestForge Collection</name>
