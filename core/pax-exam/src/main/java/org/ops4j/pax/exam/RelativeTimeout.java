--- conflicted
+++ resolved
@@ -29,13 +29,12 @@
  * @author Toni Menzel (toni@okidokiteam.com)
  */
 public class RelativeTimeout implements Serializable {
-<<<<<<< HEAD
 
     private static final long serialVersionUID = 3490846022856083260L;
     public final static RelativeTimeout TIMEOUT_NOWAIT = new RelativeTimeout( 0L );
     public final static RelativeTimeout TIMEOUT_NOTIMEOUT = new RelativeTimeout( Long.MAX_VALUE );
 
-    public final static RelativeTimeout TIMEOUT_DEFAULT = new RelativeTimeout( 10000L );
+    public final static RelativeTimeout TIMEOUT_DEFAULT = new RelativeTimeout( 1000L * 180L );
 
     final private long m_value;
     final private long m_lower;
@@ -108,54 +107,4 @@
         return "[ RelativeTimeout value = " + m_value + " ]";
     }
 
-=======
-	
-	private static final long serialVersionUID = 3490846022856083260L;
-	public final static RelativeTimeout TIMEOUT_NOWAIT = new RelativeTimeout(0L);
-	public final static RelativeTimeout TIMEOUT_NOTIMEOUT = new RelativeTimeout(Long.MAX_VALUE);
-	public final static RelativeTimeout TIMEOUT_DEFAULT = new RelativeTimeout(1000L * 180L);
-	
-	final private long m_value;
-
-	public RelativeTimeout( final long time ) {
-		m_value = time;
-	}
-	
-	public long getValue() {
-		return m_value;
-	}
-	
-	public boolean isNoWait() {
-		return this.equals(TIMEOUT_NOWAIT);
-	}
-	
-	public boolean isNoTimeout() {
-		return this.equals(TIMEOUT_NOTIMEOUT);
-	}
-	
-	public boolean isDefault() {
-		return this.equals(TIMEOUT_DEFAULT);
-	}
-
-	@Override
-	public boolean equals(Object obj) {
-		if (obj instanceof RelativeTimeout) {
-			return ((RelativeTimeout) obj).getValue() == getValue();
-		}else 
-		return false;
-	}
-
-	@Override
-	public int hashCode() {
-		return getClass().getName().hashCode() + new Long(m_value).hashCode();
-	}
-
-	@Override
-	public String toString() {
-		return "[ RelativeTimeout value = " + m_value + " ]";
-	}
-	
-	
->>>>>>> 0a9b31ff
-
 }