--- conflicted
+++ resolved
@@ -259,8 +259,6 @@
 
     }
 
-<<<<<<< HEAD
-=======
     // TODO This utility is copy/pasted in pax-exam-container-forked's
     // ForkedFrameworkFactory, and ideally perhaps should be be put into a
     // shared utility module
@@ -276,15 +274,6 @@
         return reg;
     }
 
-    @Override
-    public void call(TestAddress address) {
-        String filterExpression = "(" + PROBE_SIGNATURE_KEY + "=" + address.root().identifier()
-            + ")";
-        ProbeInvoker service = getService(ProbeInvoker.class, filterExpression, rmiLookupTimeout);
-        service.call(address.arguments());
-    }
-
->>>>>>> 9a104c42
     public String getName() {
         return name;
     }
