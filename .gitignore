--- conflicted
+++ resolved
@@ -3,9 +3,5 @@
 exam.iws
 target
 *.iml
-<<<<<<< HEAD
 *.ipr
 *.iws
-=======
-*.ipr
->>>>>>> 71b393d3
