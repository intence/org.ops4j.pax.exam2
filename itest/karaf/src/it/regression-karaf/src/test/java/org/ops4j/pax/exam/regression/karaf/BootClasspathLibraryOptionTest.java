--- conflicted
+++ resolved
@@ -17,7 +17,7 @@
 
 package org.ops4j.pax.exam.regression.karaf;
 
-import static org.junit.Assert.assertTrue;
+import static org.junit.Assert.assertEquals;
 import static org.ops4j.pax.exam.CoreOptions.bootClasspathLibrary;
 import static org.ops4j.pax.exam.regression.karaf.RegressionConfiguration.regressionDefaults;
 
@@ -43,17 +43,14 @@
     @Test
     public void test() throws Exception {
         File file = new File("lib");
-        boolean foundJarFile = false;
-        for (File libFile : file.listFiles()) {
-            if (libFile.getName().endsWith("20031116.223527.jar")) {
-                foundJarFile = true;
+        File[] files = file.listFiles();
+        int foundJarFiles = 0;
+        for (File libFile : files) {
+            if (libFile.getName().endsWith("jar")) {
+                foundJarFiles++;
             }
         }
-<<<<<<< HEAD
-        assertTrue(foundJarFile);
-=======
         // Karaf 4.1.1 has 2 boot libs, we expect another one to show up
         assertEquals(2 + 1, foundJarFiles);
->>>>>>> 9a104c42
     }
 }