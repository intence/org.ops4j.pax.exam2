--- conflicted
+++ resolved
@@ -5,21 +5,13 @@
     <parent>
         <groupId>org.ops4j.pax</groupId>
         <artifactId>exam-reactor</artifactId>
-<<<<<<< HEAD
-        <version>2.0.1-SNAPSHOT</version>
-=======
         <version>2.1.0-SNAPSHOT</version>
->>>>>>> 58c9e3cf
         <relativePath>../</relativePath>
     </parent>
 
     <groupId>org.ops4j.pax</groupId>
     <artifactId>exam</artifactId>
-<<<<<<< HEAD
-    <version>2.0.1-SNAPSHOT</version>
-=======
     <version>2.1.0-SNAPSHOT</version>
->>>>>>> 58c9e3cf
     <packaging>pom</packaging>
 
     <name>OPS4J Pax Exam (Build POM)</name>
@@ -29,11 +21,7 @@
     <properties>
         <namespace>org.ops4j.pax.exam</namespace>
         <dependency.paxrunner.version>1.7.3</dependency.paxrunner.version>
-<<<<<<< HEAD
-        <dependency.paxurl.version>1.3.2</dependency.paxurl.version>
-=======
         <dependency.paxurl.version>1.3.3-SNAPSHOT</dependency.paxurl.version>
->>>>>>> 58c9e3cf
         <dependency.swissbox.version>1.3.1</dependency.swissbox.version>
         <dependency.base.version>1.2.3</dependency.base.version>
         <dependency.slf4j.version>1.6.1</dependency.slf4j.version>
