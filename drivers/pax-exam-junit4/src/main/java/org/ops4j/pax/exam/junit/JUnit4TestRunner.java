/*
 * Copyright 2010 - 2012 Toni Menzel, Harald Wellmann
 *
 * Licensed under the Apache License, Version 2.0 (the "License");
 * you may not use this file except in compliance with the License.
 * You may obtain a copy of the License at
 *
 * http://www.apache.org/licenses/LICENSE-2.0
 *
 * Unless required by applicable law or agreed to in writing, software
 * distributed under the License is distributed on an "AS IS" BASIS,
 * WITHOUT WARRANTIES OR CONDITIONS OF ANY KIND, either express or
 * implied.
 *
 * See the License for the specific language governing permissions and
 * limitations under the License.
 */
package org.ops4j.pax.exam.junit;

import java.io.IOException;
import java.util.ArrayList;
import java.util.HashMap;
import java.util.List;
import java.util.Map;
import java.util.Set;

import org.junit.internal.runners.model.ReflectiveCallable;
import org.junit.internal.runners.statements.Fail;
import org.junit.runner.notification.RunNotifier;
import org.junit.runners.BlockJUnit4ClassRunner;
import org.junit.runners.model.FrameworkMethod;
import org.junit.runners.model.Statement;
import org.ops4j.pax.exam.Constants;
import org.ops4j.pax.exam.ExamConfigurationException;
import org.ops4j.pax.exam.ExceptionHelper;
import org.ops4j.pax.exam.TestAddress;
import org.ops4j.pax.exam.TestContainerException;
import org.ops4j.pax.exam.TestDirectory;
import org.ops4j.pax.exam.TestInstantiationInstruction;
import org.ops4j.pax.exam.TestProbeBuilder;
import org.ops4j.pax.exam.spi.ExamReactor;
import org.ops4j.pax.exam.spi.StagedExamReactor;
import org.ops4j.pax.exam.util.Injector;
import org.ops4j.pax.exam.util.InjectorFactory;
import org.ops4j.spi.ServiceProviderFinder;
import org.slf4j.Logger;
import org.slf4j.LoggerFactory;

/**
 * This is the default Test Runner using the Exam plumbing API. Its also the blueprint for custom,
 * much more specific runners. This will make a single probe bundling in all @Tests in this class.
 * 
 * This uses the whole regression class as a single unit of tests with the following valid
 * annotations: - @Configuration -> Configuration 1:N. Multiple configurations will result in
 * multiple invocations of the same regression. - @ProbeBuilder -> Customize the probe creation. - @Test
 * -> Single tests to be invoked. Note that in @Configuration you can specify the invocation
 * strategy.
 * 
 * @author Toni Menzel
 * @author Harald Wellmann
 */
public class JUnit4TestRunner extends BlockJUnit4ClassRunner
{

    private static Logger LOG = LoggerFactory.getLogger( JUnit4TestRunner.class );

    /**
     * Reactor manager singleton.
     */
    private ReactorManager manager;
    
    /**
     * Staged reactor for this test class. This may actually be a reactor already staged for
     * a previous test class, depending on the reactor strategy.
     */
    private StagedExamReactor reactor;
    
    /**
     * Shall we use a probe invoker, or invoke test methods directly?
     */
    private boolean useProbeInvoker;

    private Map<FrameworkMethod, TestAddress> methodToTestAddressMap =
        new HashMap<FrameworkMethod, TestAddress>();



    public JUnit4TestRunner( Class<?> klass )
        throws Exception
    {
        super( klass );
        Object testClassInstance = klass.newInstance();

        manager = ReactorManager.getInstance();
        ExamReactor examReactor = manager.prepareReactor( klass, testClassInstance );
        useProbeInvoker = !manager.getSystemType().equals( Constants.EXAM_SYSTEM_CDI );
        if( useProbeInvoker )
        {
            addTestsToReactor( examReactor, klass, testClassInstance );
        }
        reactor = manager.stageReactor();
    }

    /**
     * We decorate the super method by reactor setup and teardown. This method is called once
     * per class. Note that the given reactor strategy decides whether or not the setup
     * and teardown actually happens at this level.
     */
    @Override
    public void run( RunNotifier notifier )
    {
        try
        {
            reactor.setUp();
            super.run( notifier );
        }
        catch ( Exception e )
        {
            throw new TestContainerException( "Problem interacting with reactor.", e );
<<<<<<< HEAD
        }
        finally
        {
            reactor.tearDown();
=======
        } finally {
            m_reactor.tearDown();
>>>>>>> b1aba4d4
        }
    }

    /**
     * Override to avoid running BeforeClass and AfterClass by the driver. They shall only be run by
     * the container when using a probe invoker.
     */
    protected Statement classBlock( final RunNotifier notifier )
    {
        if( useProbeInvoker )
        {
            Statement statement = childrenInvoker( notifier );
            return statement;
        }
        else
        {
            return super.classBlock( notifier );
        }
    }

    /**
     * Override to avoid running Before, After and Rule methods by the driver. They shall only be
     * run by the container when using a probe invoker.
     */
    protected Statement methodBlock( FrameworkMethod method )
    {
        if( !useProbeInvoker )
        {
            return super.methodBlock( method );
        }

        Object test;
        try
        {
            test = new ReflectiveCallable()
            {
                @Override
                protected Object runReflectiveCall() throws Throwable
                {
                    return createTest();
                }
            }.run();
        }
        catch ( Throwable e )
        {
            return new Fail( e );
        }

        Statement statement = methodInvoker( method, test );
        return statement;
    }

    /**
     * When using a probe invoker, we replace the test methods of this class by a potentially
     * larger set of decorated test methods. Each original test method may give rise to multiple
     * copies per test container or configuration.
     */
    @Override
    protected List<FrameworkMethod> getChildren()
    {
        if( !useProbeInvoker )
        {
            return super.getChildren();
        }
<<<<<<< HEAD

        if( methodToTestAddressMap.isEmpty() )
        {
            fillChildren();
=======
        return Arrays.asList( m__childs.keySet().toArray( new FrameworkMethod[ m__childs.size() ] ) );
    }

    private void fillChildren()
    {
        Set<TestAddress> targets = m_reactor.getTargets();
        for( final TestAddress address : targets ) {
            final FrameworkMethod frameworkMethod = m_map.get( address.root() );

            // now, someone later may refer to that artificial FrameworkMethod. We need to be able to tell the address.
            FrameworkMethod method = new DecoratedFrameworkMethod( address, frameworkMethod );
            m__childs.put( method, address );
>>>>>>> b1aba4d4
        }
        return new ArrayList<FrameworkMethod>( methodToTestAddressMap.keySet() );
    }

    private void fillChildren()
    {
        Set<TestAddress> targets = reactor.getTargets();
        TestDirectory testDirectory = TestDirectory.getInstance();
        for( TestAddress address : targets )
        {
            FrameworkMethod frameworkMethod =
                (FrameworkMethod) manager.lookupTestMethod( address.root() );
            String className = frameworkMethod.getMethod().getDeclaringClass().getName();
            String methodName = frameworkMethod.getName();

            if( className.equals( getTestClass().getName() ) )
            {
                FrameworkMethod method = new DecoratedFrameworkMethod( address, frameworkMethod );
                testDirectory.add( address, new TestInstantiationInstruction( className + ";"
                        + methodName ) );

                methodToTestAddressMap.put( method, address );
            }
        }
    }

    /**
     * Adds test methods to the reactor, mapping method names to test addresses which are used
     * by the probe invoker.
     * <p>
     * Note that when a collection of test classes is passed to an external JUnit runner like
     * Eclipse or Maven Surefire, this method is invoked (via the constructor of this runner)
     * for each class <em>before</em> the {@link #run(RunNotifier)} method is invoked for any
     * class. 
     * <p>
     * This way, we can register all test methods in the reactor before the actual test execution
     * starts.
     * 
     * @param reactor
     * @param testClass
     * @param testClassInstance
     * @throws IOException
     * @throws ExamConfigurationException
     */
    private void addTestsToReactor( ExamReactor reactor, Class<?> testClass,
            Object testClassInstance )
        throws IOException, ExamConfigurationException
    {
        TestProbeBuilder probe = manager.createProbeBuilder( testClassInstance );

        // probe.setAnchor( testClass );
        for( FrameworkMethod s : super.getChildren() )
        {
            // record the method -> adress matching
            TestAddress address = delegateTest( testClassInstance, probe, s );
            if( address == null )
            {
                address = probe.addTest( testClass, s.getMethod().getName() );
            }
            manager.storeTestMethod( address, s );
        }
        reactor.addProbe( probe );
    }

    /**
     * FIXME What is this doing, and what is the use case?  Parameterized methods break JUnit's
     * default behaviour, and most of these non-standard signatures introduced in 2.0.0 have
     * been dropped since 2.3.0.
     * 
     * @param testClassInstance
     * @param probe
     * @param s
     * @return
     */
    private TestAddress delegateTest( Object testClassInstance, TestProbeBuilder probe,
            FrameworkMethod s )
    {
        try
        {
            Class<?>[] types = s.getMethod().getParameterTypes();
            if( types.length == 1 && types[0].isAssignableFrom( TestProbeBuilder.class ) )
            {
                // do some backtracking:
                return (TestAddress) s.getMethod().invoke( testClassInstance, probe );

            }
            else
            {
                return null;
            }
        }
        catch ( Exception e )
        {
            throw new TestContainerException( "Problem delegating to test.", e );
        }
    }

    /**
     * When using a probe invoker, we replace the super method and invoke the test method
     * indirectly via the reactor.
     */
    protected synchronized Statement
        methodInvoker( final FrameworkMethod method, final Object test )
    {
        if( !useProbeInvoker )
        {
            return super.methodInvoker( method, test );
        }

        return new Statement()
        {

            @Override
            public void evaluate()
                throws Throwable
            {
                TestAddress address = methodToTestAddressMap.get( method );
                TestAddress root = address.root();

                LOG.debug( "Invoke " + method.getName() + " @ " + address + " Arguments: "
                        + root.arguments() );
                try
                {
                    reactor.invoke( address );
                }
                catch ( Exception e )
                {
                    Throwable t = ExceptionHelper.unwind( e );
                    throw t;
                }
            }
        };
    }

    /**
     * Creates an instance of the current test class. When using a probe invoker, this simply
     * delegates to super. Otherwise, we perform injection on the instance created by the
     * super method. 
     * <p>
     * In this case, an {@link InjectorFactory} is obtained via SPI lookup.
     */
    @Override
    protected Object createTest() throws Exception
    {
        if( useProbeInvoker )
        {
            return super.createTest();
        }
        else
        {
            Object test = super.createTest();
            inject( test );
            return test;
        }
    }

    /**
     * Performs field injection on the given test class instance.
     * @param test test class instance
     */
    private void inject( Object test )
    {
        Injector injector = findInjector();
        injector.injectFields( null, test );
    }

    /**
     * Finds an injector factory and creates an injector.
     * @return
     */
    private Injector findInjector()
    {
        InjectorFactory injectorFactory =
            ServiceProviderFinder.loadUniqueServiceProvider( InjectorFactory.class );
        return injectorFactory.createInjector();
    }
}<|MERGE_RESOLUTION|>--- conflicted
+++ resolved
@@ -111,21 +111,15 @@
     {
         try
         {
-            reactor.setUp();
             super.run( notifier );
         }
         catch ( Exception e )
         {
             throw new TestContainerException( "Problem interacting with reactor.", e );
-<<<<<<< HEAD
         }
         finally
         {
             reactor.tearDown();
-=======
-        } finally {
-            m_reactor.tearDown();
->>>>>>> b1aba4d4
         }
     }
 
@@ -190,25 +184,10 @@
         {
             return super.getChildren();
         }
-<<<<<<< HEAD
 
         if( methodToTestAddressMap.isEmpty() )
         {
             fillChildren();
-=======
-        return Arrays.asList( m__childs.keySet().toArray( new FrameworkMethod[ m__childs.size() ] ) );
-    }
-
-    private void fillChildren()
-    {
-        Set<TestAddress> targets = m_reactor.getTargets();
-        for( final TestAddress address : targets ) {
-            final FrameworkMethod frameworkMethod = m_map.get( address.root() );
-
-            // now, someone later may refer to that artificial FrameworkMethod. We need to be able to tell the address.
-            FrameworkMethod method = new DecoratedFrameworkMethod( address, frameworkMethod );
-            m__childs.put( method, address );
->>>>>>> b1aba4d4
         }
         return new ArrayList<FrameworkMethod>( methodToTestAddressMap.keySet() );
     }
@@ -353,6 +332,7 @@
     @Override
     protected Object createTest() throws Exception
     {
+        reactor.setUp();
         if( useProbeInvoker )
         {
             return super.createTest();
