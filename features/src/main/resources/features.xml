--- conflicted
+++ resolved
@@ -18,16 +18,11 @@
         <bundle>mvn:org.ops4j.pax.exam/pax-exam-extender-service/${project.version}</bundle>
         <bundle>mvn:org.ops4j.pax.exam/pax-exam-container-rbc/${project.version}</bundle>
         <bundle dependency="true">mvn:org.apache.geronimo.specs/geronimo-atinject_1.0_spec/1.0</bundle>
-        <bundle>mvn:org.ops4j.pax.exam/pax-exam-inject/${project.version}</bundle>
     </feature>
     <feature name="exam" version="${project.version}">
         <feature version="${project.version}">exam-no-junit</feature>
         <bundle>mvn:org.ops4j.pax.tipi/org.ops4j.pax.tipi.hamcrest.core/${dependency.tipi.hamcrest.version}</bundle>
         <bundle>mvn:org.ops4j.pax.tipi/org.ops4j.pax.tipi.junit/${dependency.tipi.junit.version}</bundle>
         <bundle>mvn:org.ops4j.pax.exam/pax-exam-invoker-junit/${project.version}</bundle>
-<<<<<<< HEAD
-        <bundle dependency="true">mvn:org.apache.geronimo.specs/geronimo-atinject_1.0_spec/1.0</bundle>
-=======
->>>>>>> 9a104c42
     </feature>
 </features>