<?xml version='1.0' encoding='UTF-8' ?>

<project xmlns="http://maven.apache.org/POM/4.0.0" xmlns:xsi="http://www.w3.org/2001/XMLSchema-instance" xsi:schemaLocation="http://maven.apache.org/POM/4.0.0 http://maven.apache.org/maven-v4_0_0.xsd">

    <modelVersion>4.0.0</modelVersion>

    <parent>
        <groupId>org.ops4j.pax</groupId>
        <artifactId>exam</artifactId>
<<<<<<< HEAD
        <version>2.0.1-SNAPSHOT</version>
=======
        <version>2.1.0-SNAPSHOT</version>
>>>>>>> 58c9e3cf
        <relativePath>../../pom/pom.xml</relativePath>
    </parent>

    <groupId>org.ops4j.pax.exam</groupId>
    <artifactId>regression-paxrunner</artifactId>
<<<<<<< HEAD
    <version>2.0.1-SNAPSHOT</version>
=======
    <version>2.1.0-SNAPSHOT</version>
>>>>>>> 58c9e3cf
    <packaging>jar</packaging>

    <name>OPS4J Pax Exam Regression - PaxRunner</name>

    <dependencies>
        <!-- Resource Management -->
        <dependency>
            <groupId>org.ops4j.pax.exam</groupId>
            <artifactId>pax-exam-link-mvn</artifactId>
<<<<<<< HEAD
            <version>2.0.1-SNAPSHOT</version>
=======
            <version>2.1.0-SNAPSHOT</version>
>>>>>>> 58c9e3cf
            <scope>test</scope>
        </dependency>

        <dependency>
            <groupId>org.ops4j.pax.exam</groupId>
            <artifactId>pax-exam-container-paxrunner</artifactId>
<<<<<<< HEAD
            <version>2.0.1-SNAPSHOT</version>
=======
            <version>2.1.0-SNAPSHOT</version>
>>>>>>> 58c9e3cf
            <scope>test</scope>
        </dependency>

        <dependency>
            <groupId>org.ops4j.pax.runner</groupId>
            <artifactId>pax-runner-no-jcl</artifactId>
        </dependency>

        <dependency>
            <groupId>org.ops4j.pax.exam</groupId>
            <artifactId>pax-exam-junit4</artifactId>
<<<<<<< HEAD
            <version>2.0.1-SNAPSHOT</version>
=======
            <version>2.1.0-SNAPSHOT</version>
>>>>>>> 58c9e3cf
            <scope>test</scope>
        </dependency>

        <dependency>
            <groupId>org.osgi</groupId>
            <artifactId>org.osgi.compendium</artifactId>
            <scope>test</scope>
        </dependency>

        <dependency>
            <groupId>org.slf4j</groupId>
            <artifactId>slf4j-log4j12</artifactId>
            <version>1.6.1</version>
            <scope>test</scope>
        </dependency>
    </dependencies>

</project><|MERGE_RESOLUTION|>--- conflicted
+++ resolved
@@ -7,21 +7,13 @@
     <parent>
         <groupId>org.ops4j.pax</groupId>
         <artifactId>exam</artifactId>
-<<<<<<< HEAD
-        <version>2.0.1-SNAPSHOT</version>
-=======
         <version>2.1.0-SNAPSHOT</version>
->>>>>>> 58c9e3cf
         <relativePath>../../pom/pom.xml</relativePath>
     </parent>
 
     <groupId>org.ops4j.pax.exam</groupId>
     <artifactId>regression-paxrunner</artifactId>
-<<<<<<< HEAD
-    <version>2.0.1-SNAPSHOT</version>
-=======
     <version>2.1.0-SNAPSHOT</version>
->>>>>>> 58c9e3cf
     <packaging>jar</packaging>
 
     <name>OPS4J Pax Exam Regression - PaxRunner</name>
@@ -31,22 +23,14 @@
         <dependency>
             <groupId>org.ops4j.pax.exam</groupId>
             <artifactId>pax-exam-link-mvn</artifactId>
-<<<<<<< HEAD
-            <version>2.0.1-SNAPSHOT</version>
-=======
             <version>2.1.0-SNAPSHOT</version>
->>>>>>> 58c9e3cf
             <scope>test</scope>
         </dependency>
 
         <dependency>
             <groupId>org.ops4j.pax.exam</groupId>
             <artifactId>pax-exam-container-paxrunner</artifactId>
-<<<<<<< HEAD
-            <version>2.0.1-SNAPSHOT</version>
-=======
             <version>2.1.0-SNAPSHOT</version>
->>>>>>> 58c9e3cf
             <scope>test</scope>
         </dependency>
 
@@ -58,11 +42,7 @@
         <dependency>
             <groupId>org.ops4j.pax.exam</groupId>
             <artifactId>pax-exam-junit4</artifactId>
-<<<<<<< HEAD
-            <version>2.0.1-SNAPSHOT</version>
-=======
             <version>2.1.0-SNAPSHOT</version>
->>>>>>> 58c9e3cf
             <scope>test</scope>
         </dependency>
 
